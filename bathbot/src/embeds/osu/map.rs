use std::fmt::Write;

use bathbot_macros::EmbedData;
use bathbot_util::{
    constants::{AVATAR_URL, OSU_BASE},
    datetime::SecToMinSec,
    numbers::{round, WithComma},
    AuthorBuilder, CowUtils, FooterBuilder,
};
use eyre::{Result, WrapErr};
use rosu_pp::{AnyPP, BeatmapExt};
use rosu_v2::prelude::{Beatmap, Beatmapset, GameMode, GameMods};
use time::OffsetDateTime;
use twilight_model::channel::embed::EmbedField;

use crate::{
    commands::osu::CustomAttrs, core::Context, embeds::attachment, pagination::Pages,
    util::osu::mode_emote,
};

#[derive(EmbedData)]
pub struct MapEmbed {
    title: String,
    url: String,
    description: String,
    footer: FooterBuilder,
    author: AuthorBuilder,
    image: String,
    timestamp: OffsetDateTime,
    fields: Vec<EmbedField>,
}

impl MapEmbed {
    pub async fn new(
        map: &Beatmap,
        mapset: &Beatmapset,
        mods: GameMods,
        attrs: &CustomAttrs,
        ctx: &Context,
        pages: &Pages,
    ) -> Result<Self> {
        let mut title = String::with_capacity(32);

        if map.mode == GameMode::Mania {
            let _ = write!(title, "[{}K] ", map.cs as u32);
        }

        let _ = write!(
            title,
            "{} - {}",
            mapset.artist.as_str().cow_escape_markdown(),
            mapset.title.as_str().cow_escape_markdown()
        );

        #[cfg(not(feature = "server"))]
        let url = "";

        #[cfg(feature = "server")]
        let url = &crate::core::BotConfig::get().server.public_url;

        let download_value = format!(
            "[osu!direct]({url}/osudirect/{mapset_id})\n\
            [Mapset]({OSU_BASE}d/{mapset_id})\n\
            [No Video]({OSU_BASE}d/{mapset_id}n)\n\
            [Beatconnect](https://beatconnect.io/b/{mapset_id})",
            mapset_id = map.mapset_id,
        );

        let mut seconds_total = map.seconds_total;
        let mut seconds_drain = map.seconds_drain;
        let mut bpm = map.bpm;

        if mods.contains(GameMods::DoubleTime) {
            seconds_total = (seconds_total as f32 * 2.0 / 3.0) as u32;
            seconds_drain = (seconds_drain as f32 * 2.0 / 3.0) as u32;
            bpm *= 1.5;
        } else if mods.contains(GameMods::HalfTime) {
            seconds_total = (seconds_total as f32 * 4.0 / 3.0) as u32;
            seconds_drain = (seconds_drain as f32 * 4.0 / 3.0) as u32;
            bpm *= 0.75;
        }

        let mut info_value = String::with_capacity(128);
        let mut fields = Vec::with_capacity(3);

        let mut rosu_map = ctx
            .osu_map()
            .pp_map(map.map_id)
            .await
            .wrap_err("failed to get pp map")?;

        let mod_bits = mods.bits();

        if let Some(ar_) = attrs.ar {
            rosu_map.ar = ar_ as f32;
        }

        if let Some(cs_) = attrs.cs {
            rosu_map.cs = cs_ as f32;
        }

        if let Some(hp_) = attrs.hp {
            rosu_map.hp = hp_ as f32;
        }

        if let Some(od_) = attrs.od {
            rosu_map.od = od_ as f32;
        }

        let map_attributes = rosu_map.attributes().mods(mod_bits).build();

        let mut attributes = rosu_map.stars().mods(mod_bits).calculate();
        let stars = attributes.stars();
        const ACCS: [f32; 4] = [95.0, 97.0, 99.0, 100.0];
        let mut pps = Vec::with_capacity(ACCS.len());

        for &acc in ACCS.iter() {
            let pp_result = AnyPP::new(&rosu_map)
                .mods(mod_bits)
                .attributes(attributes)
                .accuracy(acc as f64)
                .calculate();

            let pp = pp_result.pp();

            let pp_str = if pp > 100_000.0 {
                format!("{pp:.3e}")
            } else {
                round(pp as f32).to_string()
            };

            pps.push(pp_str);
            attributes = pp_result.into();
        }

        let mut pp_values = String::with_capacity(128);
        let mut lens = Vec::with_capacity(ACCS.len());

        pp_values.push_str("```\nAcc ");

        for (pp, &acc) in pps.iter().zip(&ACCS) {
            let acc = acc.to_string() + "%";
            let len = pp.len().max(acc.len()) + 2;
            let _ = write!(pp_values, "|{acc:^len$}");
            lens.push(len);
        }

        pp_values.push_str("\n----");

        for len in lens.iter() {
            let _ = write!(pp_values, "+{:->len$}", "-");
        }

        pp_values.push_str("\n PP ");

        for (pp, len) in pps.iter().zip(&lens) {
            let _ = write!(pp_values, "|{pp:^len$}");
        }

        pp_values.push_str("\n```");

        if let Some(combo) = map.max_combo {
            let _ = write!(info_value, "Combo: `{combo}x`");
        }

<<<<<<< HEAD
        let stars = (stars * 100_000.0).floor() / 100_000.0;
        let _ = writeln!(info_value, " Stars: `{stars}★`");
=======
        let _ = writeln!(info_value, " Stars: [`{stars:.2}★`]({} \"{stars}\")", map.url);
>>>>>>> 3ba94e66
        let _ = write!(info_value, "Length: `{}` ", SecToMinSec::new(seconds_total));

        if seconds_drain != seconds_total {
            let _ = write!(info_value, "(`{}`) ", SecToMinSec::new(seconds_drain));
        }

        let _ = write!(
            info_value,
            "BPM: `{}` Objects: `{}`\nCS: `{}` AR: `{}` OD: `{}` HP: `{}` Spinners: `{}`",
            round(bpm),
            map.count_circles + map.count_sliders + map.count_spinners,
            round(map_attributes.cs as f32),
            round(map_attributes.ar as f32),
            round(map_attributes.od as f32),
            round(map_attributes.hp as f32),
            map.count_spinners,
        );

        let mut info_name = format!(
            "{mode} __[{version}]__",
            mode = mode_emote(map.mode),
            version = map.version.as_str().cow_escape_markdown()
        );

        if !mods.is_empty() {
            let _ = write!(info_name, " +{mods}");
        }

        fields![fields {
            info_name, info_value, true;
            "Download", download_value, true;
        }];

        let mut field_name = format!(
            ":heart: {}  :play_pause: {}  | {:?}, {:?}",
            WithComma::new(mapset.favourite_count),
            WithComma::new(mapset.playcount),
            mapset.language.expect("no language in mapset"),
            mapset.genre.expect("no genre in mapset"),
        );

        if mapset.nsfw {
            field_name.push_str(" :underage: NSFW");
        }

        fields![fields { field_name, pp_values, false }];

        let (date_text, timestamp) = if let Some(ranked_date) = mapset.ranked_date {
            (format!("{:?}", map.status), ranked_date)
        } else {
            ("Last updated".to_owned(), map.last_updated)
        };

        let creator_avatar_url = mapset.creator.as_ref().map_or_else(
            || format!("{AVATAR_URL}{}", mapset.creator_id),
            |creator| creator.avatar_url.to_owned(),
        );

        let author = AuthorBuilder::new(format!("Created by {}", mapset.creator_name))
            .url(format!("{OSU_BASE}u/{}", mapset.creator_id))
            .icon_url(creator_avatar_url);

        let page = pages.curr_page();
        let pages = pages.last_page();
        let footer_text = format!("Map {page} out of {pages} in the mapset, {date_text}");

        let footer = FooterBuilder::new(footer_text);

        let image = attachment("map_graph.png");

        let mut description = format!(
            ":musical_note: [Song preview](https://b.ppy.sh/preview/{mapset_id}.mp3) \
            :frame_photo: [Full background](https://assets.ppy.sh/beatmaps/{mapset_id}/covers/raw.jpg)",
            mapset_id = mapset.mapset_id
        );

        if map.mode == GameMode::Osu {
            let _ = write!(
                description,
                " :clapper: [Map preview](http://jmir.xyz/osu/preview.html#{map_id})",
                map_id = map.map_id
            );
        }

        Ok(Self {
            title,
            image,
            footer,
            fields,
            author,
            timestamp,
            description,
            url: map.url.to_owned(),
        })
    }
}<|MERGE_RESOLUTION|>--- conflicted
+++ resolved
@@ -163,12 +163,11 @@
             let _ = write!(info_value, "Combo: `{combo}x`");
         }
 
-<<<<<<< HEAD
-        let stars = (stars * 100_000.0).floor() / 100_000.0;
-        let _ = writeln!(info_value, " Stars: `{stars}★`");
-=======
-        let _ = writeln!(info_value, " Stars: [`{stars:.2}★`]({} \"{stars}\")", map.url);
->>>>>>> 3ba94e66
+        let _ = writeln!(
+            info_value,
+            " Stars: [`{stars:.2}★`]({} \"{stars}\")",
+            map.url
+        );
         let _ = write!(info_value, "Length: `{}` ", SecToMinSec::new(seconds_total));
 
         if seconds_drain != seconds_total {
