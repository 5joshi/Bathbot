--- conflicted
+++ resolved
@@ -1,26 +1,15 @@
 
 **[TODO]**
-<<<<<<< HEAD
-- mp track command
-- Support mod inclusion / exclusion / exact for lb commands
-- Add convert exclusion argument for `mapper`, `topif` and the osustats commands
-- ~~Check on IRC for tracking~~
-- ~~Split database tables based on popular queries~~
-- ~~Fix `<mc` sometimes missing some users~~
-- ~~Rewrite `<mapper`: request mapper as user, then request all beatmaps from that user id~~
-- ~~`<playermedals` showing a list of a user's medals~~
-- ~~`<medals` showing a list of all medals (`https://osekai.net/medals/apiv2/all_medals` / osu)~~
-=======
 - Add command to add snipe countries
 - `<favouritescores` commands
 - Add convert exclusion argument for `mapper`, `topif` and the osustats commands
+- ~~Check on IRC for tracking~~ irc only provides username, not id
 - ~~Use DB medals instead of osekai~~ no solution
 - ~~Split database tables based on popular queries~~ queries simple enough
 - ~~Fix `<mc` sometimes missing some users~~ fixed with rosu-v2
 - ~~Rewrite `<mapper`: request mapper as user, then request all beatmaps from that user id~~ problem if too many maps
 - ~~`<playermedals` showing a list of a user's medals~~ seems unnecessary
 - ~~`<medals` showing a list of all medals (`https://osekai.net/medals/apiv2/all_medals` / osu)~~ no attractive embed format
->>>>>>> 2dc5e3bc
 
 **[Sometime]**
 - Provide feature to disable certain commands in certain channels
