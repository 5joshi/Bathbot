--- conflicted
+++ resolved
@@ -100,11 +100,7 @@
     osu_session: &'static str,
     #[cfg(not(debug_assertions))]
     twitch: TwitchData,
-<<<<<<< HEAD
-    ratelimiters: [LeakyBucket; 11 + !cfg!(debug_assertions) as usize],
-=======
-    ratelimiters: [LeakyBucket; 13 + !cfg!(debug_assertions) as usize],
->>>>>>> d16a27f2
+    ratelimiters: [LeakyBucket; 12 + !cfg!(debug_assertions) as usize],
 }
 
 #[cfg(not(debug_assertions))]
