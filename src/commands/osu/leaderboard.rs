--- conflicted
+++ resolved
@@ -11,9 +11,7 @@
     BotResult, Context,
 };
 
-use rosu::{
-    backend::requests::BeatmapRequest,
-};
+use rosu::backend::requests::BeatmapRequest;
 use std::sync::Arc;
 use twilight::model::channel::Message;
 
@@ -88,13 +86,8 @@
         match scores_future.await {
             Ok(scores) => scores,
             Err(why) => {
-<<<<<<< HEAD
-                msg.respond(&ctx, OSU_API_ISSUE).await?;
+                let _ = msg.error(&ctx, OSU_API_ISSUE).await;
                 return Err(why);
-=======
-                let _ = msg.error(&ctx, OSU_API_ISSUE).await;
-                return Err(why.into());
->>>>>>> 800d8de2
             }
         }
     };
