use crate::{
    arguments::{Args, MultNameArgs},
    embeds::{EmbedData, MostPlayedCommonEmbed},
    pagination::{MostPlayedCommonPagination, Pagination},
    util::{constants::OSU_API_ISSUE, get_combined_thumbnail, MessageExt},
    BotResult, Context,
};

use futures::future::{try_join_all, TryFutureExt};
use itertools::Itertools;
use rosu::{
    models::{GameMode, User},
};
use std::{
    collections::{HashMap, HashSet},
    fmt::Write,
    sync::Arc,
};
use twilight::model::channel::Message;

#[command]
#[short_desc("Compare the 100 most played maps of multiple users")]
#[long_desc(
    "Compare all users' 100 most played maps and check which \
     ones appear for each user (up to 10 users)"
)]
#[usage("[name1] [name2] ...")]
#[example("badewanne3 \"nathan on osu\" idke")]
#[aliases("commonmostplayed", "mpc")]
async fn mostplayedcommon(ctx: Arc<Context>, msg: &Message, args: Args) -> BotResult<()> {
    let mut args = MultNameArgs::new(args, 10);
    let names = match args.names.len() {
        0 => {
            let content = "You need to specify at least one osu username. \
                    If you're not linked, you must specify at least two names.";
            return msg.error(&ctx, content).await;
        }
        1 => match ctx.get_link(msg.author.id.0) {
            Some(name) => {
                args.names.push(name);
                args.names
            }
            None => {
                let prefix = ctx.config_first_prefix(msg.guild_id);
                let content = format!(
                    "Since you're not linked via `{}link`, \
                    you must specify at least two names.",
                    prefix
                );
                return msg.error(&ctx, content).await;
            }
        },
        _ => args.names,
    };

    if names.iter().unique().count() == 1 {
        let content = "Give at least two different names";
        return msg.error(&ctx, content).await;
    }

    // Retrieve all users
    let user_futs = names.iter().enumerate().map(|(i, name)| {
        ctx.osu_user(&name, GameMode::STD)
            .map_ok(move |user| (i, user))
    });
    let users: HashMap<u32, User> = match try_join_all(user_futs).await {
        Ok(users) => match users.iter().find(|(_, user)| user.is_none()) {
            Some((idx, _)) => {
                let content = format!("User `{}` was not found", names[*idx]);
                return msg.error(&ctx, content).await;
            }
            None => users
                .into_iter()
                .filter_map(|(_, user)| user.map(|user| (user.user_id, user)))
                .collect(),
        },
        Err(why) => {
            let _ = msg.error(&ctx, OSU_API_ISSUE).await;
            return Err(why.into());
        }
    };

    // Retrieve all most played maps and store their count for each user
    let map_futs = users.keys().map(|&id| {
        ctx.clients
            .custom
            .get_most_played(id, 100)
            .map_ok(move |maps| (id, maps))
    });
    let mut users_count: HashMap<u32, HashMap<u32, u32>> = HashMap::with_capacity(users.len());
    let all_maps: HashSet<_> = match try_join_all(map_futs).await {
        Ok(all_maps) => all_maps
            .into_iter()
            .map(|(id, maps)| {
                let map_counts = maps
                    .iter()
                    .map(|map| (map.beatmap_id, map.count))
                    .collect::<HashMap<u32, u32>>();
                users_count.insert(id, map_counts);
                maps.into_iter()
            })
            .flatten()
            .collect(),
        Err(why) => {
<<<<<<< HEAD
            msg.respond(&ctx, OSU_API_ISSUE).await?;
            return Err(why);
=======
            let _ = msg.error(&ctx, OSU_API_ISSUE).await;
            return Err(why.into());
>>>>>>> 800d8de2
        }
    };

    // Consider only maps that appear in each users map list
    let mut maps: Vec<_> = all_maps
        .into_iter()
        .filter(|map| {
            users_count
                .iter()
                .all(|(_, count_map)| count_map.contains_key(&map.beatmap_id))
        })
        .collect();
    let amount_common = maps.len();

    // Sort maps by sum of counts
    let total_counts: HashMap<u32, u32> = users_count.iter().fold(
        HashMap::with_capacity(maps.len()),
        |mut counts, (_, user_entry)| {
            for (&map_id, count) in user_entry {
                *counts.entry(map_id).or_default() += count;
            }
            counts
        },
    );
    maps.sort_by(|a, b| {
        total_counts
            .get(&b.beatmap_id)
            .cmp(&total_counts.get(&a.beatmap_id))
    });

    // Accumulate all necessary data
    let len = names.iter().map(|name| name.len() + 4).sum();
    let mut content = String::with_capacity(len);
    let mut iter = names.into_iter();
    let _ = write!(content, "`{}`", iter.next().unwrap());
    for name in iter {
        let _ = write!(content, ", `{}`", name);
    }
    if amount_common == 0 {
        content.push_str(" don't share any maps in their 100 most played maps");
    } else {
        let _ = write!(
            content,
            " have {}/100 common most played map{}",
            amount_common,
            if amount_common > 1 { "s" } else { "" }
        );
    }

    // Keys have no strict order, hence inconsistent result
    let thumbnail_fut = async {
        let user_ids: Vec<u32> = users.keys().copied().collect();
        get_combined_thumbnail(&ctx, &user_ids).await
    };
    let data_fut = async {
        let initial_maps = &maps[..10.min(maps.len())];
        MostPlayedCommonEmbed::new(&users, initial_maps, &users_count, 0)
    };
    let (thumbnail_result, data) = tokio::join!(thumbnail_fut, data_fut);
    let thumbnail = match thumbnail_result {
        Ok(thumbnail) => Some(thumbnail),
        Err(why) => {
            warn!("Error while combining avatars: {}", why);
            None
        }
    };

    // Creating the embed
    let embed = data.build().build();
    let m = ctx
        .http
        .create_message(msg.channel_id)
        .content(content)?
        .embed(embed)?;
    let response = if let Some(thumbnail) = thumbnail {
        m.attachment("avatar_fuse.png", thumbnail).await?
    } else {
        m.await?
    };

    // Skip pagination if too few entries
    if maps.len() <= 10 {
        response.reaction_delete(&ctx, msg.author.id);
        return Ok(());
    }

    // Pagination
    let pagination = MostPlayedCommonPagination::new(response, users, users_count, maps);
    let owner = msg.author.id;
    tokio::spawn(async move {
        if let Err(why) = pagination.start(&ctx, owner, 60).await {
            warn!("Pagination error: {}", why)
        }
    });
    Ok(())
}<|MERGE_RESOLUTION|>--- conflicted
+++ resolved
@@ -8,9 +8,7 @@
 
 use futures::future::{try_join_all, TryFutureExt};
 use itertools::Itertools;
-use rosu::{
-    models::{GameMode, User},
-};
+use rosu::models::{GameMode, User};
 use std::{
     collections::{HashMap, HashSet},
     fmt::Write,
@@ -102,13 +100,8 @@
             .flatten()
             .collect(),
         Err(why) => {
-<<<<<<< HEAD
-            msg.respond(&ctx, OSU_API_ISSUE).await?;
+            let _ = msg.error(&ctx, OSU_API_ISSUE).await;
             return Err(why);
-=======
-            let _ = msg.error(&ctx, OSU_API_ISSUE).await;
-            return Err(why.into());
->>>>>>> 800d8de2
         }
     };
 
